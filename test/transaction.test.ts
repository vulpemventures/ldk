<<<<<<< HEAD
import { BlindingDataLike } from 'liquidjs-lib/types/psbt';
import { address, networks, Psbt, Transaction } from 'liquidjs-lib';
import { recipientAddress, sender } from './fixtures/wallet.keys';
import { APIURL, broadcastTx, faucet, mint } from './_regtest';
import {
  craftMultipleRecipientsPset,
  BuildTxArgs,
  decodePset,
} from '../src/transaction';
=======
>>>>>>> 1e435ab6
import * as assert from 'assert';
import { networks, Psbt, Transaction } from 'liquidjs-lib';
import { BlindingDataLike } from 'liquidjs-lib/types/psbt';

import { walletFromAddresses, WalletInterface } from '../src';
import { greedyCoinSelector } from '../src/coinselection/greedy';
import { fetchTxHex } from '../src/explorer/esplora';
<<<<<<< HEAD
import { psetToUnsignedHex, psetToUnsignedTx } from '../src/utils';
=======
>>>>>>> 1e435ab6
import { fetchAndUnblindUtxos } from '../src/explorer/utxos';
import { buildTx, BuildTxArgs } from '../src/transaction';
import { RecipientInterface } from '../src/types';
import { psetToUnsignedHex, decodePset } from '../src/utils';

import { APIURL, broadcastTx, faucet, mint } from './_regtest';
import { recipientAddress, sender } from './fixtures/wallet.keys';

jest.setTimeout(50000);

let senderWallet: WalletInterface;

describe('buildTx', () => {
  let USDT = '';
  let args: BuildTxArgs;
  let senderAddress = '';
  let senderBlindingKey = '';

  beforeAll(async () => {
    const addrI = await sender.getNextAddress();
    senderAddress = addrI.confidentialAddress;
    senderBlindingKey = addrI.blindingPrivateKey;

    senderWallet = await walletFromAddresses(
      await sender.getAddresses(),
      APIURL,
      'regtest'
    );

    await faucet(senderAddress);
    // mint and fund with USDT
    const minted = await mint(senderAddress, 100);
    USDT = minted.asset;
    const senderUtxos = await fetchAndUnblindUtxos(
      [
        {
          confidentialAddress: senderAddress,
          blindingPrivateKey: senderBlindingKey,
        },
      ],
      APIURL
    );

    args = {
      psetBase64: '',
      recipients: [],
      unspents: senderUtxos,
      changeAddressByAsset: (_: string) => senderAddress,
      coinSelector: greedyCoinSelector(),
    };
  });

  it('should build a confidential transaction spending USDT', async () => {
    // create a tx using wallet
    const tx = senderWallet.createTx();

    const recipients: RecipientInterface[] = [
      {
        asset: USDT,
        value: 50000,
        address: recipientAddress,
      },
    ];
    const unsignedTx = craftMultipleRecipientsPset({
      ...args,
      recipients,
      psetBase64: tx,
      addFee: true,
    });
    assert.doesNotThrow(() => Psbt.fromBase64(unsignedTx));
  });

  it('should build a confidential transaction spending LBTC', async () => {
    // create a tx using wallet
    const tx = senderWallet.createTx();

    const recipients: RecipientInterface[] = [
      {
        asset: networks.regtest.assetHash,
        value: 50000,
        address: recipientAddress,
      },
    ];

    const unsignedTx = craftMultipleRecipientsPset({
      ...args,
      recipients,
      psetBase64: tx,
    });
    assert.doesNotThrow(() => Psbt.fromBase64(unsignedTx));
  });

  it('should be able to create a complex transaction and broadcast it', async () => {
    const tx = senderWallet.createTx();

    const recipients = [
      {
        asset: networks.regtest.assetHash,
        value: 50000,
        address: recipientAddress,
      },
      {
        asset: USDT,
        value: 50000,
        address: recipientAddress,
      },
    ];

    const unsignedTx = craftMultipleRecipientsPset({
      ...args,
      recipients,
      psetBase64: tx,
      addFee: true,
    });
    assert.doesNotThrow(() => Psbt.fromBase64(unsignedTx));

    const blindingDataMap = new Map<number, BlindingDataLike>();

    const transaction = Transaction.fromHex(psetToUnsignedHex(unsignedTx));
    for (let i = 0; i < transaction.ins.length; i++) {
      const input = transaction.ins[i];
      const utxo = args.unspents.find(
        u =>
          input.hash.equals(Buffer.from(u.txid, 'hex').reverse()) &&
          u.vout === input.index
      );

      if (!utxo) throw new Error('cannot find utxo');

      const blindingData = utxo.unblindData;

      if (blindingData) {
        blindingDataMap.set(i, blindingData);
      }
    }

    // blind only the change output
    const blindedBase64 = await sender.blindPset(
      unsignedTx,
      [2],
      undefined,
      blindingDataMap
    );
    const signedBase64 = await sender.signPset(blindedBase64);
    const signedPset = decodePset(signedBase64);

    const hex = signedPset
      .finalizeAllInputs()
      .extractTransaction()
      .toHex();

    const txid = await broadcastTx(hex);
    const txhex = await fetchTxHex(txid, APIURL);
    assert.doesNotThrow(() => Transaction.fromHex(txhex));
  });
});

describe('sendTx', () => {
  const makeRecipient = (asset: string) => (
    value: number
  ): RecipientInterface => ({
    asset,
    value,
    address:
      'Azpw1q7r7sd6FYEphGVX4UDXy9ZtbwbTMkA3YPPjfpmLwmKzLRjpN5gJ19PTYedjTJhERvqf7QSs2N6J',
  });

  const makeTest = async (
    recipient: RecipientInterface,
    substractScenario: boolean
  ) => {
    const addrI = await sender.getNextAddress();
    const changeAddress = (await sender.getNextChangeAddress())
      .confidentialAddress;
    const senderAddress = addrI.confidentialAddress;

    await faucet(senderAddress); // send 1_0000_0000
    const wallet = await walletFromAddresses([addrI], APIURL, 'regtest');
    const pset = wallet.sendTx(
      recipient,
      greedyCoinSelector(),
      changeAddress,
      substractScenario
    );
    const recipientIndex = psetToUnsignedTx(pset).outs.findIndex(out =>
      out.script.equals(
        address.toOutputScript(recipient.address, networks.regtest)
      )
    );
    const blinded = await sender.blindPset(
      pset,
      [recipientIndex],
      new Map().set(
        recipientIndex,
        address.fromConfidential(recipient.address).blindingKey
      )
    );
    const signed = await sender.signPset(blinded);
    const txHex = decodePset(signed)
      .finalizeAllInputs()
      .extractTransaction()
      .toHex();
    await broadcastTx(txHex);
  };

  it('should build a valid send tx with L-BTC', async () => {
    await makeTest(makeRecipient(networks.regtest.assetHash)(850), false);
  });

  it('should throw an error if not enough fund', async () => {
    await makeTest(
      makeRecipient(networks.regtest.assetHash)(1_0000_0000 + 1),
      false
    );
  });

  it('should throw an error if not enough fund to pay fees (no substract fee from recipient)', async () => {
    await makeTest(
      makeRecipient(networks.regtest.assetHash)(1_0000_0000),
      false
    );
  });

  it('should substract fees if needed (substract fee from recipient)', async () => {
    await makeTest(
      makeRecipient(networks.regtest.assetHash)(1_0000_0000),
      true
    );
  });
});<|MERGE_RESOLUTION|>--- conflicted
+++ resolved
@@ -1,30 +1,14 @@
-<<<<<<< HEAD
-import { BlindingDataLike } from 'liquidjs-lib/types/psbt';
+import * as assert from 'assert';
 import { address, networks, Psbt, Transaction } from 'liquidjs-lib';
-import { recipientAddress, sender } from './fixtures/wallet.keys';
-import { APIURL, broadcastTx, faucet, mint } from './_regtest';
-import {
-  craftMultipleRecipientsPset,
-  BuildTxArgs,
-  decodePset,
-} from '../src/transaction';
-=======
->>>>>>> 1e435ab6
-import * as assert from 'assert';
-import { networks, Psbt, Transaction } from 'liquidjs-lib';
 import { BlindingDataLike } from 'liquidjs-lib/types/psbt';
 
 import { walletFromAddresses, WalletInterface } from '../src';
 import { greedyCoinSelector } from '../src/coinselection/greedy';
 import { fetchTxHex } from '../src/explorer/esplora';
-<<<<<<< HEAD
-import { psetToUnsignedHex, psetToUnsignedTx } from '../src/utils';
-=======
->>>>>>> 1e435ab6
+import { decodePset, psetToUnsignedHex, psetToUnsignedTx } from '../src/utils';
 import { fetchAndUnblindUtxos } from '../src/explorer/utxos';
-import { buildTx, BuildTxArgs } from '../src/transaction';
+import { BuildTxArgs, craftMultipleRecipientsPset } from '../src/transaction';
 import { RecipientInterface } from '../src/types';
-import { psetToUnsignedHex, decodePset } from '../src/utils';
 
 import { APIURL, broadcastTx, faucet, mint } from './_regtest';
 import { recipientAddress, sender } from './fixtures/wallet.keys';
