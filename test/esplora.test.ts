--- conflicted
+++ resolved
@@ -12,14 +12,9 @@
   Output,
   utxosFromTransactions,
 } from '../src';
+import { newRandomMnemonic } from './fixtures/wallet.keys';
 
-<<<<<<< HEAD
 import { APIURL, faucet, sleep } from './_regtest';
-import { sender } from './fixtures/wallet.keys';
-=======
-import { APIURL, faucet } from './_regtest';
-import { newRandomMnemonic } from './fixtures/wallet.keys';
->>>>>>> 0bc8a34e
 
 jest.setTimeout(80000);
 
