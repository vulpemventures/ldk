import { TxOutput, confidential } from 'liquidjs-lib';

/**
 * Enumeration of all the Identity types.
 */
export enum IdentityType {
  PrivateKey = 1,
  Mnemonic,
  MasterPublicKey,
  Inject,
  Ledger,
  Trezor,
  MultisigWatchOnly,
  Multisig,
}

/**
 * Defines the shape of the object returned by the getAdresses's method.
 * @member confidentialAddress the confidential address.
 * @member blindingPrivateKey the blinding private key associated to the confidential address.
 */
export interface AddressInterface {
  confidentialAddress: string;
  blindingPrivateKey: string;
  derivationPath?: string;
}

// define a type using to implement change's address strategy
export type ChangeAddressFromAssetGetter = (asset: string) => string;

// define function that takes a script as input and returns a blinding key (or undefined)
export type BlindingKeyGetter = (script: string) => string | undefined;

export interface RecipientInterface {
  value: number;
  asset: string;
  address: string;
}

export interface Outpoint {
  txid: string;
  vout: number;
}

export interface UtxoInterface {
  txid: string;
  vout: number;
  asset?: string;
  value?: number;
  prevout?: TxOutput;
  unblindData?: confidential.UnblindOutputResult;
  redeemScript?: Buffer;
  witnessScript?: Buffer;
}

export interface BlindedOutputInterface {
  script: string;
  blindedValue: Buffer;
  blindedAsset: Buffer;
  nonce: Buffer;
  rangeProof: Buffer;
  surjectionProof: Buffer;
}

export function isBlindedOutputInterface(
  object: any
): object is BlindedOutputInterface {
  return 'surjectionProof' in object && 'rangeProof' in object;
}

export interface UnblindedOutputInterface {
  script: string;
  value: number;
  asset: string;
  valueBlinder: string;
  assetBlinder: string;
}

export interface InputInterface {
  txid: string;
  vout: number;
  prevout?: BlindedOutputInterface | UnblindedOutputInterface;
  isPegin: boolean;
}

export interface TxInterface {
  txid: string;
  fee: number;
  status: {
    confirmed: boolean;
    blockHeight?: number;
    blockHash?: string;
    blockTime?: number;
  };
<<<<<<< HEAD
  vin: Array<InputInterface>;
  vout: Array<BlindedOutputInterface | UnblindedOutputInterface>;
}

export type CompareUtxoFn = (a: UtxoInterface, b: UtxoInterface) => number;
export type CoinSelectorErrorFn = (
  asset: string,
  need: number,
  has: number
) => void;
=======
  vin: InputInterface[];
  vout: (BlindedOutputInterface | UnblindedOutputInterface)[];
}

export type MultisigPayment = AddressInterface & {
  redeemScript: string;
  witnessScript: string;
};

export interface HDSignerMultisig {
  mnemonic: string;
  baseDerivationPath?: string;
}

export type XPub = string;

export type CosignerMultisig = XPub | HDSignerMultisig; // xpub or signer
>>>>>>> 1e435ab6
<|MERGE_RESOLUTION|>--- conflicted
+++ resolved
@@ -92,21 +92,17 @@
     blockHash?: string;
     blockTime?: number;
   };
-<<<<<<< HEAD
-  vin: Array<InputInterface>;
-  vout: Array<BlindedOutputInterface | UnblindedOutputInterface>;
+  vin: InputInterface[];
+  vout: (BlindedOutputInterface | UnblindedOutputInterface)[];
 }
 
 export type CompareUtxoFn = (a: UtxoInterface, b: UtxoInterface) => number;
+
 export type CoinSelectorErrorFn = (
   asset: string,
   need: number,
   has: number
 ) => void;
-=======
-  vin: InputInterface[];
-  vout: (BlindedOutputInterface | UnblindedOutputInterface)[];
-}
 
 export type MultisigPayment = AddressInterface & {
   redeemScript: string;
@@ -120,5 +116,4 @@
 
 export type XPub = string;
 
-export type CosignerMultisig = XPub | HDSignerMultisig; // xpub or signer
->>>>>>> 1e435ab6
+export type CosignerMultisig = XPub | HDSignerMultisig; // xpub or signer