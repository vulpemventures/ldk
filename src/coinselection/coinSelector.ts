import {
  RecipientInterface,
  ChangeAddressFromAssetGetter,
<<<<<<< HEAD
  UnblindedOutput,
=======
  CoinSelectorErrorFn,
>>>>>>> 0bc8a34e
} from './../types';

export interface CoinSelectionResult {
  selectedUtxos: UnblindedOutput[];
  changeOutputs: RecipientInterface[];
}

export type CoinSelector = (
<<<<<<< HEAD
  unspents: UnblindedOutput[],
=======
  errorHandler: CoinSelectorErrorFn
) => (
  unspents: UtxoInterface[],
>>>>>>> 0bc8a34e
  outputs: RecipientInterface[],
  changeGetter: ChangeAddressFromAssetGetter
) => CoinSelectionResult;<|MERGE_RESOLUTION|>--- conflicted
+++ resolved
@@ -1,11 +1,8 @@
 import {
   RecipientInterface,
   ChangeAddressFromAssetGetter,
-<<<<<<< HEAD
   UnblindedOutput,
-=======
   CoinSelectorErrorFn,
->>>>>>> 0bc8a34e
 } from './../types';
 
 export interface CoinSelectionResult {
@@ -14,13 +11,9 @@
 }
 
 export type CoinSelector = (
-<<<<<<< HEAD
-  unspents: UnblindedOutput[],
-=======
   errorHandler: CoinSelectorErrorFn
 ) => (
-  unspents: UtxoInterface[],
->>>>>>> 0bc8a34e
+  unspents: UnblindedOutput[],
   outputs: RecipientInterface[],
   changeGetter: ChangeAddressFromAssetGetter
 ) => CoinSelectionResult;