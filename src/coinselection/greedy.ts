<<<<<<< HEAD
import { groupBy } from '../utils';
=======
>>>>>>> 0bc8a34e
import {
  asset,
  ChangeAddressFromAssetGetter,
  RecipientInterface,
<<<<<<< HEAD
  sats,
  UnblindedOutput,
} from './../types';
import { CoinSelectionResult, CoinSelector } from './coinSelector';

export type CompareUtxoFn = (a: UnblindedOutput, b: UnblindedOutput) => number;
=======
  UtxoInterface,
  CompareUtxoFn,
} from './../types';
import { CoinSelectionResult, CoinSelector } from './coinSelector';
import {
  coinSelect,
  makeChanges,
  reduceRecipients,
  throwErrorHandler,
} from './utils';
>>>>>>> 0bc8a34e

const defaultCompareFn: CompareUtxoFn = (
  a: UnblindedOutput,
  b: UnblindedOutput
) => sats(a) - sats(b);

<<<<<<< HEAD
// the exported factory function for greedy coin selector
export function greedyCoinSelector(
  compare: CompareUtxoFn = defaultCompareFn
): CoinSelector {
  return (
    u: UnblindedOutput[],
    o: RecipientInterface[],
    getter: ChangeAddressFromAssetGetter
  ) => greedyCoinSelection(u, o, getter, compare);
}

=======
>>>>>>> 0bc8a34e
/**
 * select utxo for outputs among unspents.
 * @param unspents a set of unspents.
 * @param recipients the outputs targetted by the coin selection
 */
<<<<<<< HEAD
function greedyCoinSelection(
  unspents: UnblindedOutput[],
  recipients: RecipientInterface[],
  changeAddressGetter: ChangeAddressFromAssetGetter,
  sortFn: CompareUtxoFn
): CoinSelectionResult {
  const result: CoinSelectionResult = {
    selectedUtxos: [],
    changeOutputs: [],
  };

  const utxosGroupedByAsset = groupBy<UnblindedOutput>(unspents, asset);
  const outputsGroupedByAsset = groupBy<RecipientInterface>(
    recipients,
    r => r.asset
  );

  for (const [asset, outputs] of Object.entries(outputsGroupedByAsset)) {
    const unspents = utxosGroupedByAsset[asset];
    if (!unspents) {
      throw new Error('need unspents for the asset: ' + asset);
    }

    const targetAmount: number = outputs.reduce(
      (acc: number, output: RecipientInterface) => acc + output.value,
      0
    );

    const { selected, changeAmount } = selectUtxos(
      unspents,
      targetAmount,
      sortFn
    );

    result.selectedUtxos.push(...selected);

    if (changeAmount > 0) {
      const changeAddr = changeAddressGetter(asset);
      if (!changeAddr) {
        throw new Error('need change address for asset: ' + asset);
      }

      result.changeOutputs.push({
        asset: asset,
        value: changeAmount,
        address: changeAddr,
      });
    }
  }

  return result;
}

function selectUtxos(
  utxos: UnblindedOutput[],
  targetAmount: number,
  compareFn: CompareUtxoFn
): {
  selected: UnblindedOutput[];
  changeAmount: number;
} {
  utxos = utxos.sort(compareFn);
  const selected: UnblindedOutput[] = [];
  let total = 0;
  for (const utxo of utxos) {
    selected.push(utxo);
    total += sats(utxo);

    if (total >= targetAmount) {
=======
export function greedyCoinSelector(sortFn = defaultCompareFn): CoinSelector {
  return (errorHandler = throwErrorHandler) => {
    const coinSelectFn = coinSelect(sortFn)(errorHandler);
    return (
      unspents: UtxoInterface[],
      recipients: RecipientInterface[],
      changeAddressGetter: ChangeAddressFromAssetGetter
    ): CoinSelectionResult => {
      const makeChangesFn = makeChanges(changeAddressGetter);
      const recipientsMap = reduceRecipients(recipients);
      const selectedUtxos = coinSelectFn(unspents)(recipientsMap);
      const changeOutputs = makeChangesFn(recipientsMap)(selectedUtxos);

>>>>>>> 0bc8a34e
      return {
        selectedUtxos,
        changeOutputs,
      };
<<<<<<< HEAD
    }
  }

  throw new Error('not enough utxos in wallet to fund: ' + targetAmount);
=======
    };
  };
>>>>>>> 0bc8a34e
}<|MERGE_RESOLUTION|>--- conflicted
+++ resolved
@@ -1,131 +1,35 @@
-<<<<<<< HEAD
-import { groupBy } from '../utils';
-=======
->>>>>>> 0bc8a34e
 import {
-  asset,
   ChangeAddressFromAssetGetter,
   RecipientInterface,
-<<<<<<< HEAD
   sats,
   UnblindedOutput,
 } from './../types';
 import { CoinSelectionResult, CoinSelector } from './coinSelector';
 
-export type CompareUtxoFn = (a: UnblindedOutput, b: UnblindedOutput) => number;
-=======
-  UtxoInterface,
-  CompareUtxoFn,
-} from './../types';
-import { CoinSelectionResult, CoinSelector } from './coinSelector';
 import {
   coinSelect,
   makeChanges,
   reduceRecipients,
   throwErrorHandler,
 } from './utils';
->>>>>>> 0bc8a34e
+
+export type CompareUtxoFn = (a: UnblindedOutput, b: UnblindedOutput) => number;
 
 const defaultCompareFn: CompareUtxoFn = (
   a: UnblindedOutput,
   b: UnblindedOutput
 ) => sats(a) - sats(b);
 
-<<<<<<< HEAD
-// the exported factory function for greedy coin selector
-export function greedyCoinSelector(
-  compare: CompareUtxoFn = defaultCompareFn
-): CoinSelector {
-  return (
-    u: UnblindedOutput[],
-    o: RecipientInterface[],
-    getter: ChangeAddressFromAssetGetter
-  ) => greedyCoinSelection(u, o, getter, compare);
-}
-
-=======
->>>>>>> 0bc8a34e
 /**
  * select utxo for outputs among unspents.
  * @param unspents a set of unspents.
  * @param recipients the outputs targetted by the coin selection
  */
-<<<<<<< HEAD
-function greedyCoinSelection(
-  unspents: UnblindedOutput[],
-  recipients: RecipientInterface[],
-  changeAddressGetter: ChangeAddressFromAssetGetter,
-  sortFn: CompareUtxoFn
-): CoinSelectionResult {
-  const result: CoinSelectionResult = {
-    selectedUtxos: [],
-    changeOutputs: [],
-  };
-
-  const utxosGroupedByAsset = groupBy<UnblindedOutput>(unspents, asset);
-  const outputsGroupedByAsset = groupBy<RecipientInterface>(
-    recipients,
-    r => r.asset
-  );
-
-  for (const [asset, outputs] of Object.entries(outputsGroupedByAsset)) {
-    const unspents = utxosGroupedByAsset[asset];
-    if (!unspents) {
-      throw new Error('need unspents for the asset: ' + asset);
-    }
-
-    const targetAmount: number = outputs.reduce(
-      (acc: number, output: RecipientInterface) => acc + output.value,
-      0
-    );
-
-    const { selected, changeAmount } = selectUtxos(
-      unspents,
-      targetAmount,
-      sortFn
-    );
-
-    result.selectedUtxos.push(...selected);
-
-    if (changeAmount > 0) {
-      const changeAddr = changeAddressGetter(asset);
-      if (!changeAddr) {
-        throw new Error('need change address for asset: ' + asset);
-      }
-
-      result.changeOutputs.push({
-        asset: asset,
-        value: changeAmount,
-        address: changeAddr,
-      });
-    }
-  }
-
-  return result;
-}
-
-function selectUtxos(
-  utxos: UnblindedOutput[],
-  targetAmount: number,
-  compareFn: CompareUtxoFn
-): {
-  selected: UnblindedOutput[];
-  changeAmount: number;
-} {
-  utxos = utxos.sort(compareFn);
-  const selected: UnblindedOutput[] = [];
-  let total = 0;
-  for (const utxo of utxos) {
-    selected.push(utxo);
-    total += sats(utxo);
-
-    if (total >= targetAmount) {
-=======
 export function greedyCoinSelector(sortFn = defaultCompareFn): CoinSelector {
   return (errorHandler = throwErrorHandler) => {
     const coinSelectFn = coinSelect(sortFn)(errorHandler);
     return (
-      unspents: UtxoInterface[],
+      unspents: UnblindedOutput[],
       recipients: RecipientInterface[],
       changeAddressGetter: ChangeAddressFromAssetGetter
     ): CoinSelectionResult => {
@@ -134,18 +38,10 @@
       const selectedUtxos = coinSelectFn(unspents)(recipientsMap);
       const changeOutputs = makeChangesFn(recipientsMap)(selectedUtxos);
 
->>>>>>> 0bc8a34e
       return {
         selectedUtxos,
         changeOutputs,
       };
-<<<<<<< HEAD
-    }
-  }
-
-  throw new Error('not enough utxos in wallet to fund: ' + targetAmount);
-=======
     };
   };
->>>>>>> 0bc8a34e
 }