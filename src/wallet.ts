--- conflicted
+++ resolved
@@ -7,10 +7,7 @@
   NetworkString,
   UnblindedOutput,
 } from './types';
-<<<<<<< HEAD
 import { getNetwork } from './utils';
-=======
-import { getNetwork, toOutpoint } from './utils';
 import {
   craftMultipleRecipientsPset,
   BuildTxArgs,
@@ -18,7 +15,6 @@
   craftSingleRecipientPset,
 } from './transaction';
 import { fetchAndUnblindUtxos } from './explorer/utxos';
->>>>>>> 0bc8a34e
 
 /**
  * Wallet abstraction.
@@ -96,7 +92,7 @@
     satsPerByte = DEFAULT_SATS_PER_BYTE
   ) {
     return craftSingleRecipientPset(
-      this.cache.getAll(),
+      this.unspents,
       recipient,
       coinSelector,
       changeAddress,
