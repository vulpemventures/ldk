import { CoinSelector } from './coinselection/coinSelector';
import { Network, Psbt } from 'liquidjs-lib';
import {
  AddressInterface,
  UtxoInterface,
  Outpoint,
  RecipientInterface,
  ChangeAddressFromAssetGetter,
} from './types';
import { getNetwork, toOutpoint } from './utils';
import { buildTx as buildTxFunction, BuildTxArgs } from './transaction';
import { fetchAndUnblindUtxos } from './explorer/esplora';

/**
 * Wallet abstraction.
 */
export interface WalletInterface {
  network: Network;
  cache: UtxoCacheInterface;
  createTx(): string;
  buildTx(
    psetBase64: string,
    recipients: RecipientInterface[],
    coinSelector: CoinSelector,
    changeAddressByAsset: ChangeAddressFromAssetGetter,
    addFee?: boolean,
    satsPerByte?: number
  ): string;
}

/**
 * Implementation of Wallet Interface.
 * @member network type of network (regtest...)
 * @member addresses list of AddressInterface.
 * @member blindingPrivateKeyByScript a map scriptPubKey --> blindingPrivateKey.
 * @method createTx init empty PSET.
 * @method updateTx update a PSET with outputs and inputs (for Swap tx).
 */
export class Wallet implements WalletInterface {
  network: Network;
  cache: UtxoCacheInterface;

  constructor(cache: UtxoCacheInterface, network: Network) {
    this.network = network;
    this.cache = cache;
  }

  /**
   * Returns an empty liquidjs lib Psbt instance.
   */
  createTx(): string {
    const pset = new Psbt({ network: this.network });
    return pset.toBase64();
  }
<<<<<<< HEAD
=======

  buildTx(
    psetBase64: string,
    recipients: RecipientInterface[],
    coinSelector: CoinSelector,
    changeAddressByAsset: ChangeAddressFromAssetGetter,
    addFee?: boolean,
    satsPerByte?: number
  ): string {
    const args: BuildTxArgs = {
      psetBase64,
      recipients,
      coinSelector,
      changeAddressByAsset,
      addFee,
      satsPerByte,
      unspents: this.cache.getAll(),
    };

    return buildTxFunction(args);
  }
>>>>>>> 71ef1901
}

/**
 * Factory: list of addresses --to--> Wallet
 * @param addresses a list of addressInterface.
 * @param explorerUrl the esplora endpoint used to fetch addresses's utxos
 * @param network network type
 */
export async function walletFromAddresses(
  addresses: AddressInterface[],
  explorerUrl: string,
  network?: string
): Promise<WalletInterface> {
  const utxos = await fetchAndUnblindUtxos(addresses, explorerUrl);
  return walletFromCoins(utxos, network);
}

export function walletFromCoins(
  coins: UtxoInterface[],
  network?: string
): WalletInterface {
  return new Wallet(new UtxoCache(coins), getNetwork(network));
}

export interface UtxoCacheInterface {
  push(utxos: UtxoInterface[]): void;
  delete(outpoint: Outpoint): boolean;
  getAll(): UtxoInterface[];
}

export class UtxoCache implements UtxoCacheInterface {
  private utxoMap: Map<Outpoint, UtxoInterface> = new Map<
    Outpoint,
    UtxoInterface
  >();

  constructor(utxos?: UtxoInterface[]) {
    if (utxos) {
      this.push(utxos);
    }
  }

  push(utxos: UtxoInterface[]): void {
    for (const utxo of utxos) {
      this.utxoMap.set(toOutpoint(utxo), utxo);
    }
  }

  delete(outpoint: Outpoint): boolean {
    return this.utxoMap.delete(outpoint);
  }

  getAll(): UtxoInterface[] {
    return Array.from(this.utxoMap.values());
  }
}<|MERGE_RESOLUTION|>--- conflicted
+++ resolved
@@ -52,8 +52,6 @@
     const pset = new Psbt({ network: this.network });
     return pset.toBase64();
   }
-<<<<<<< HEAD
-=======
 
   buildTx(
     psetBase64: string,
@@ -75,7 +73,6 @@
 
     return buildTxFunction(args);
   }
->>>>>>> 71ef1901
 }
 
 /**
