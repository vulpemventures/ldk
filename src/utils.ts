--- conflicted
+++ resolved
@@ -1,9 +1,5 @@
-<<<<<<< HEAD
-import { confidential, Network, Psbt, TxOutput } from 'liquidjs-lib';
-=======
 import { UtxoInterface, Outpoint } from './types';
-import { confidential, Network, TxOutput, networks } from 'liquidjs-lib';
->>>>>>> 71ef1901
+import { confidential, Network, TxOutput, networks, Psbt } from 'liquidjs-lib';
 import { UnblindOutputResult } from 'liquidjs-lib/types/confidential';
 // @ts-ignore
 import b58 from 'bs58check';
@@ -196,7 +192,6 @@
   return true;
 }
 
-<<<<<<< HEAD
 export function psetToUnsignedHex(psetBase64: string): string {
   let pset: Psbt;
   try {
@@ -206,7 +201,8 @@
   }
 
   return pset.data.globalMap.unsignedTx.toBuffer().toString('hex');
-=======
+}
+
 export function toOutpoint({ txid, vout }: UtxoInterface): Outpoint {
   return { txid, vout };
 }
@@ -217,5 +213,4 @@
 
 export function getNetwork(str?: string): Network {
   return str ? (networks as Record<string, Network>)[str] : networks.liquid;
->>>>>>> 71ef1901
 }