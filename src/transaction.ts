<<<<<<< HEAD
import {
  CoinSelectionResult,
  CoinSelector,
} from './coinselection/coinSelector';
=======
import { address as laddress } from 'liquidjs-lib';

import { CoinSelector } from './coinselection/coinSelector';
>>>>>>> 1e435ab6
import {
  UtxoInterface,
  ChangeAddressFromAssetGetter,
  RecipientInterface,
  CoinSelectorErrorFn,
} from './types';
<<<<<<< HEAD
import { Psbt, address as laddress } from 'liquidjs-lib';
import { checkCoinSelect, throwErrorHandler } from './coinselection/utils';

export function craftSingleRecipientPset(
  unspents: UtxoInterface[],
  recipient: RecipientInterface,
  coinSelector: CoinSelector,
  changeAddress: string,
  substractFeeFromRecipient = false,
  satsPerByte = DEFAULT_SATS_PER_BYTE
) {
  const network = laddress.getNetwork(recipient.address);
  const substractScenario =
    substractFeeFromRecipient && recipient.asset === network.assetHash;

  const firstSelection = coinSelector(throwErrorHandler)(
    unspents,
    [recipient],
    () => changeAddress
  );

  const fee = createFeeOutput(
    firstSelection.selectedUtxos.length,
    1 + 1,
    satsPerByte,
    network.assetHash
  );

  let errorHandler: CoinSelectorErrorFn = throwErrorHandler;
  if (substractScenario) {
    errorHandler = (asset: string, need: number, has: number) => {
      if (asset === recipient.asset) {
        recipient.value = has - fee.value;
        return;
      } // do not throw error if not enougt fund with recipient's asset.
      throwErrorHandler(asset, need, has);
    };
  }

  const { selectedUtxos, changeOutputs } = coinSelector(errorHandler)(
    unspents,
    [recipient, fee],
    () => changeAddress
  );

  const outs = [recipient, ...changeOutputs, fee];
  checkCoinSelect(outs)(selectedUtxos);

  return addToTx(new Psbt({ network }).toBase64(), selectedUtxos, outs);
}
=======
import { decodePset } from './utils';
>>>>>>> 1e435ab6

export interface BuildTxArgs {
  psetBase64: string;
  unspents: UtxoInterface[];
  recipients: RecipientInterface[];
  coinSelector: CoinSelector;
  changeAddressByAsset: ChangeAddressFromAssetGetter;
  addFee?: boolean;
  satsPerByte?: number;
  errorHandler?: CoinSelectorErrorFn;
}

export const DEFAULT_SATS_PER_BYTE = 0.1;

function validateAndProcess(args: BuildTxArgs): BuildTxArgs {
  if (!args.satsPerByte) {
    args.satsPerByte = DEFAULT_SATS_PER_BYTE;
  }

  if (!args.errorHandler) {
    args.errorHandler = throwErrorHandler;
  }

  if (!args.addFee) {
    args.addFee = false;
  }

  if (args.addFee && args.satsPerByte < 0.1) {
    throw new Error('satsPerByte minimum value is 0.1');
  }

  if (args.recipients.length === 0) {
    throw new Error(
      'need a least one recipient output to build the transaction'
    );
  }

  if (args.unspents.length === 0) {
    throw new Error('need at least one unspent to fund the transaction');
  }

  return args;
}

/**
 * buildTx selects utxos among unspents to fill outputs' requirements,
 * then it adds the associated inputs and outputs to the tx.
 * finally it returns the new pset base64 encoded.
 * @param args buildTxArgs wraps arguments
 */
export function craftMultipleRecipientsPset(args: BuildTxArgs): string {
  // validate and deconstruct args object
  const {
    changeAddressByAsset,
    coinSelector,
    psetBase64,
    recipients,
    unspents,
    addFee,
    satsPerByte,
    errorHandler,
  } = validateAndProcess(args);

  const firstSelection = coinSelector(errorHandler!)(
    unspents,
    recipients,
    changeAddressByAsset
  );

  // if not fee, just add selected unspents as inputs and specified outputs + change outputs to pset
  if (!addFee) {
    const outs = recipients.concat(firstSelection.changeOutputs);
    checkCoinSelect(outs)(firstSelection.selectedUtxos);
    return addToTx(psetBase64, firstSelection.selectedUtxos, outs);
  }

<<<<<<< HEAD
=======
  const pset = decodePset(psetBase64);
  const nbInputs = pset.data.inputs.length + inputs.length;
  const nbOutputs =
    pset.data.outputs.length + recipients.length + changeOutputs.length;

  const feeAssetHash = laddress.getNetwork(recipients[0].address).assetHash;
>>>>>>> 1e435ab6
  // otherwise, handle the fee output
  const fee = createFeeOutputFromPset(
    psetBase64,
    firstSelection,
    recipients,
    satsPerByte
  );
  const { changeOutputs, selectedUtxos } = coinSelector(errorHandler!)(
    unspents,
    [...recipients, fee],
    changeAddressByAsset
  );

<<<<<<< HEAD
  const outs = [...recipients, ...changeOutputs, fee];
=======
  const diff =
    changeIndexLBTC === -1
      ? 0 - fee.value
      : changeOutputs[changeIndexLBTC].value - fee.value;

  if (diff > 0) {
    // changeAmount becomes the difference between fees and change base amount
    changeOutputs[changeIndexLBTC].value = diff;
    const outs = recipients.concat(changeOutputs).concat(fee);
    return addToTx(psetBase64, inputs, outs);
  }

  if (diff === 0) {
    const outs = recipients.concat(fee);
    return addToTx(psetBase64, inputs, outs);
  }

  const availableUnspents: UtxoInterface[] = [];
  for (const utxo of unspents) {
    if (!selectedUtxos.includes(utxo)) availableUnspents.push(utxo);
  }
>>>>>>> 1e435ab6

  // check that input amount = output amount and input assets = output assets
  checkCoinSelect(outs)(selectedUtxos);

  return addToTx(psetBase64, selectedUtxos, outs);
}

function createFeeOutputFromPset(
  psetBase64: string,
  firstSelection: CoinSelectionResult,
  recipients: RecipientInterface[],
  satsPerByte: number | undefined
) {
  const pset = decodePset(psetBase64);
  const nbInputs =
    pset.data.inputs.length + firstSelection.selectedUtxos.length + 1;
  let nbOutputs =
    pset.data.outputs.length +
    recipients.length +
    firstSelection.changeOutputs.length +
    1;

  const feeAssetHash = laddress.getNetwork(recipients[0].address).assetHash;
  const fee = createFeeOutput(nbInputs, nbOutputs, satsPerByte!, feeAssetHash);
  return fee;
}

// this function create a recipient interface for Fee output using tx size estimation
export function createFeeOutput(
  numInputs: number,
  numOutputs: number,
  satsPerByte: number,
  assetHash: string
): RecipientInterface {
  const sizeEstimation = estimateTxSize(numInputs, numOutputs);
  const feeEstimation = Math.ceil(sizeEstimation * satsPerByte);

  return {
    asset: assetHash,
    value: feeEstimation,
    address: '',
  };
}

export function addToTx(
  psetBase64: string,
  unspents: UtxoInterface[],
  outputs: RecipientInterface[]
): string {
  const pset = decodePset(psetBase64);
  const nonce = Buffer.from('00', 'hex');

  for (const { asset, value, address } of outputs) {
    const script = address === '' ? '' : laddress.toOutputScript(address);
    pset.addOutput({ asset, value, script, nonce });
  }

  for (const unspent of unspents) {
    pset.addInput({
      hash: unspent.txid,
      index: unspent.vout,
      witnessUtxo: unspent.prevout,
    });
  }

  return pset.toBase64();
}

// estimate segwit transaction size in bytes depending on number of inputs and outputs
export function estimateTxSize(numInputs: number, numOutputs: number): number {
  const base = calcTxSize(false, numInputs, numOutputs, false);
  const total = calcTxSize(true, numInputs, numOutputs, true);
  const weight = base * 3 + total;
  const vsize = (weight + 3) / 4;

  return vsize;
}

function calcTxSize(
  withWitness: boolean,
  numInputs: number,
  numOutputs: number,
  isConfidential: boolean
) {
  const inputsSize = calcInputsSize(withWitness, numInputs);
  const outputsSize = calcOutputsSize(isConfidential, numOutputs);

  return (
    9 +
    varIntSerializeSize(numOutputs) +
    varIntSerializeSize(numInputs) +
    inputsSize +
    outputsSize
  );
}

function calcInputsSize(withWitness: boolean, numInputs: number): number {
  // prevout hash + prevout index
  let size = (32 + 8) * numInputs;
  if (withWitness) {
    // scriptsig + pubkey
    size += numInputs * (72 + 33);
  }

  return size;
}

function calcOutputsSize(isConfidential: boolean, numOutputs: number): number {
  // asset + value + empty nonce
  const baseOutputSize = 33 + 33 + 1;
  let size = baseOutputSize * numOutputs;

  if (isConfidential) {
    // rangeproof + surjectionproof + 32 bytes for nonce
    size += (4174 + 67 + 32) * numOutputs;
  }

  // fee asset + fee empty nonce + fee value
  size += 33 + 1 + 9;

  return size;
}

function varIntSerializeSize(val: number): number {
  const maxUINT16 = 65535;
  const maxUINT32 = 4294967295;

  if (val < 0xfd) {
    return 1;
  }

  if (val <= maxUINT16) {
    return 3;
  }

  if (val <= maxUINT32) {
    return 5;
  }

  return 9;
}<|MERGE_RESOLUTION|>--- conflicted
+++ resolved
@@ -1,22 +1,16 @@
-<<<<<<< HEAD
 import {
   CoinSelectionResult,
   CoinSelector,
 } from './coinselection/coinSelector';
-=======
-import { address as laddress } from 'liquidjs-lib';
-
-import { CoinSelector } from './coinselection/coinSelector';
->>>>>>> 1e435ab6
 import {
   UtxoInterface,
   ChangeAddressFromAssetGetter,
   RecipientInterface,
   CoinSelectorErrorFn,
 } from './types';
-<<<<<<< HEAD
 import { Psbt, address as laddress } from 'liquidjs-lib';
 import { checkCoinSelect, throwErrorHandler } from './coinselection/utils';
+import { decodePset } from './utils';
 
 export function craftSingleRecipientPset(
   unspents: UtxoInterface[],
@@ -65,9 +59,6 @@
 
   return addToTx(new Psbt({ network }).toBase64(), selectedUtxos, outs);
 }
-=======
-import { decodePset } from './utils';
->>>>>>> 1e435ab6
 
 export interface BuildTxArgs {
   psetBase64: string;
@@ -144,15 +135,6 @@
     return addToTx(psetBase64, firstSelection.selectedUtxos, outs);
   }
 
-<<<<<<< HEAD
-=======
-  const pset = decodePset(psetBase64);
-  const nbInputs = pset.data.inputs.length + inputs.length;
-  const nbOutputs =
-    pset.data.outputs.length + recipients.length + changeOutputs.length;
-
-  const feeAssetHash = laddress.getNetwork(recipients[0].address).assetHash;
->>>>>>> 1e435ab6
   // otherwise, handle the fee output
   const fee = createFeeOutputFromPset(
     psetBase64,
@@ -166,31 +148,7 @@
     changeAddressByAsset
   );
 
-<<<<<<< HEAD
   const outs = [...recipients, ...changeOutputs, fee];
-=======
-  const diff =
-    changeIndexLBTC === -1
-      ? 0 - fee.value
-      : changeOutputs[changeIndexLBTC].value - fee.value;
-
-  if (diff > 0) {
-    // changeAmount becomes the difference between fees and change base amount
-    changeOutputs[changeIndexLBTC].value = diff;
-    const outs = recipients.concat(changeOutputs).concat(fee);
-    return addToTx(psetBase64, inputs, outs);
-  }
-
-  if (diff === 0) {
-    const outs = recipients.concat(fee);
-    return addToTx(psetBase64, inputs, outs);
-  }
-
-  const availableUnspents: UtxoInterface[] = [];
-  for (const utxo of unspents) {
-    if (!selectedUtxos.includes(utxo)) availableUnspents.push(utxo);
-  }
->>>>>>> 1e435ab6
 
   // check that input amount = output amount and input assets = output assets
   checkCoinSelect(outs)(selectedUtxos);
