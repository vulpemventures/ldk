--- conflicted
+++ resolved
@@ -5,19 +5,16 @@
 import {
   ChangeAddressFromAssetGetter,
   RecipientInterface,
-<<<<<<< HEAD
   UnblindedOutput,
   Output,
-=======
   CoinSelectorErrorFn,
->>>>>>> 0bc8a34e
 } from './types';
 import { Psbt, address as laddress } from 'liquidjs-lib';
 import { checkCoinSelect, throwErrorHandler } from './coinselection/utils';
 import { decodePset } from './utils';
 
 export function craftSingleRecipientPset(
-  unspents: UtxoInterface[],
+  unspents: UnblindedOutput[],
   recipient: RecipientInterface,
   coinSelector: CoinSelector,
   changeAddress: string,
@@ -152,31 +149,7 @@
     changeAddressByAsset
   );
 
-<<<<<<< HEAD
-  const diff =
-    changeIndexLBTC === -1
-      ? 0 - fee.value
-      : changeOutputs[changeIndexLBTC].value - fee.value;
-
-  if (diff > 0) {
-    // changeAmount becomes the difference between fees and change base amount
-    changeOutputs[changeIndexLBTC].value = diff;
-    const outs = recipients.concat(changeOutputs).concat(fee);
-    return addToTx(psetBase64, inputs, outs);
-  }
-
-  if (diff === 0) {
-    const outs = recipients.concat(fee);
-    return addToTx(psetBase64, inputs, outs);
-  }
-
-  const availableUnspents: UnblindedOutput[] = [];
-  for (const utxo of unspents) {
-    if (!selectedUtxos.includes(utxo)) availableUnspents.push(utxo);
-  }
-=======
   const outs = [...recipients, ...changeOutputs, fee];
->>>>>>> 0bc8a34e
 
   // check that input amount = output amount and input assets = output assets
   checkCoinSelect(outs)(selectedUtxos);
