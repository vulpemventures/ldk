{
<<<<<<< HEAD
  "version": "0.3.13",
=======
  "version": "0.3.14",
>>>>>>> c82ee827
  "license": "MIT",
  "main": "dist/index.js",
  "typings": "dist/index.d.ts",
  "files": [
    "dist"
  ],
  "engines": {
    "node": ">=10"
  },
  "scripts": {
    "start": "tsdx watch",
    "build": "tsdx build --tsconfig tsconfig.json --entry src/index.ts",
    "test": "tsdx test --no-cache",
    "test:debug": "tsdx test --debug --runInBand --no-cache",
    "lint": "tsdx lint src test",
    "lint:fix": "tsdx lint src test --fix",
    "prepare": "tsdx build",
    "size": "size-limit",
    "analyze": "size-limit --why"
  },
  "peerDependencies": {},
  "jest": {
    "testEnvironment": "node"
  },
  "husky": {
    "hooks": {
      "pre-commit": "yarn lint"
    }
  },
  "prettier": {
    "printWidth": 80,
    "semi": true,
    "singleQuote": true,
    "trailingComma": "es5"
  },
  "name": "ldk",
  "repository": {
    "type": "git",
    "url": "https://github.com/vulpemventures/ldk.git"
  },
  "contributors": [
    {
      "name": "Marco Argentieri",
      "email": "marco@vulpem.com",
      "url": "https://vulpem.com"
    },
    {
      "name": "Pietralberto Mazza",
      "email": "pietro@vulpem.com",
      "url": "https://vulpem.com"
    },
    {
      "name": "Louis Singer",
      "email": "louis@vulpem.com",
      "url": "https://vulpem.com"
    }
  ],
  "module": "dist/ldk.esm.js",
  "size-limit": [
    {
      "path": "dist/ldk.cjs.production.min.js",
      "limit": "1 MB"
    },
    {
      "path": "dist/ldk.esm.js",
      "limit": "1 MB"
    }
  ],
  "devDependencies": {
    "@size-limit/preset-small-lib": "^4.9.1",
    "@types/bs58check": "^2.1.0",
    "@types/node": "^14.14.31",
    "husky": "^4.3.7",
    "size-limit": "^4.9.1",
    "tsdx": "^0.14.1"
  },
  "dependencies": {
    "axios": "^0.21.1",
    "bip32": "^2.0.6",
    "bip39": "^3.0.3",
    "bs58check": "^2.1.2",
    "liquidjs-lib": "^5.2.2",
    "marina-provider": "^1.0.0",
    "slip77": "^0.1.1"
  }
}<|MERGE_RESOLUTION|>--- conflicted
+++ resolved
@@ -1,9 +1,5 @@
 {
-<<<<<<< HEAD
-  "version": "0.3.13",
-=======
   "version": "0.3.14",
->>>>>>> c82ee827
   "license": "MIT",
   "main": "dist/index.js",
   "typings": "dist/index.d.ts",
